--- conflicted
+++ resolved
@@ -60,15 +60,6 @@
             any_expressions = true;
             
             if let Statement::ModuleDeclaration(module_decl) = statement {
-<<<<<<< HEAD
-                if module_decl.is_import() {
-                    // TODO: support absolute first option
-
-                    if no_import_count > 0 {
-                        ctx.diagnostic(FirstDiagnostic(
-                            module_decl.span(),
-                        ));
-=======
                 if let ModuleDeclaration::ImportDeclaration(import_decl) = &**module_decl {
                     let symbol_table = ctx.semantic().symbols();
 
@@ -135,7 +126,6 @@
                         } else {
                             ctx.diagnostic(FirstDiagnostic(import_decl.span));
                         }
->>>>>>> 998cb27c
                     }
 
                     last_import_statement_end += import_decl.span.end as usize - import_decl.span.start as usize;
